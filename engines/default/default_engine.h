/*
 * arcus-memcached - Arcus memory cache server
 * Copyright 2010-2014 NAVER Corp.
 * Copyright 2014-2016 JaM2in Co., Ltd.
 *
 * Licensed under the Apache License, Version 2.0 (the "License");
 * you may not use this file except in compliance with the License.
 * You may obtain a copy of the License at
 *
 * http://www.apache.org/licenses/LICENSE-2.0
 *
 * Unless required by applicable law or agreed to in writing, software
 * distributed under the License is distributed on an "AS IS" BASIS,
 * WITHOUT WARRANTIES OR CONDITIONS OF ANY KIND, either express or implied.
 * See the License for the specific language governing permissions and
 * limitations under the License.
 */
/*
 * Summary: Specification of the storage engine interface.
 *
 * Copy: See Copyright for the status of this software.
 *
 * Author: Trond Norbye <trond.norbye@sun.com>
 */
#ifndef MEMCACHED_DEFAULT_ENGINE_H
#define MEMCACHED_DEFAULT_ENGINE_H

#include "config.h"
#include <pthread.h>
#include <stdbool.h>
#include <memcached/engine.h>
#include <memcached/util.h>
#include <memcached/visibility.h>

/* Forward decl */
struct default_engine;

#include "trace.h"
#include "items.h"
#include "assoc.h"
#include "slabs.h"

/**
 * engine configuration
 */
struct engine_config {
   bool   use_cas;
#ifdef ENABLE_PERSISTENCE
   bool   use_persistence;
   char   *data_path;
   char   *logs_path;
   bool   async_logging;
#endif
   size_t verbose;
   rel_time_t oldest_live;
   bool   evict_to_free;
   size_t num_threads;
   size_t maxbytes;
   size_t sticky_limit;
   size_t scrub_count;
   bool   preallocate;
   float  factor;
   size_t chunk_size;
   size_t item_size_max;
   size_t max_list_size;
   size_t max_set_size;
   size_t max_map_size;
   size_t max_btree_size;
   size_t max_element_bytes;
<<<<<<< HEAD
#endif
#ifdef ENABLE_PERSISTENCE
   size_t chkpt_interval_pct_snapshot;
   size_t chkpt_interval_min_logsize;
#endif
=======
>>>>>>> e2df37c3
   bool   ignore_vbucket;
   char   prefix_delimiter;
   bool   vb0;
};

/**
 * Statistic information collected by engine
 */
struct engine_stats {
   pthread_mutex_t lock;
   uint64_t evictions;
   uint64_t reclaimed;
   uint64_t outofmemorys;
   uint64_t sticky_bytes;
   uint64_t sticky_items;
   uint64_t curr_bytes;
   uint64_t curr_items;
   uint64_t total_items;
};

/**
 * scrubber
 */
enum scrub_mode {
    SCRUB_MODE_STOP   = 0,
    SCRUB_MODE_NORMAL = 1,
    SCRUB_MODE_STALE  = 2
};

struct engine_scrubber {
   pthread_mutex_t lock;
   volatile bool   enabled;
   volatile bool   running;
   volatile bool   restart;
   enum scrub_mode runmode;
   uint64_t        visited;
   uint64_t        cleaned;
   time_t          started;
   time_t          stopped;
};

/**
 * cache item dumper
 */
#define MAX_FILEPATH_LENGTH 256
struct engine_dumper {
   pthread_mutex_t lock;
   volatile bool   running;
   bool            success; /* dump final status: success or fail */
   bool            stop;    /* request to stop dump */
   enum dump_mode  mode;    /* dump mode: key dump is only supported. */
   uint64_t        visited; /* # of cache item visited */
   uint64_t        dumpped; /* # of cache item dumped */
   time_t          started; /* dump start time */
   time_t          stopped; /* dump stop time */
   char            filepath[MAX_FILEPATH_LENGTH]; /* dump file path */
   char           *prefix;  /* prefix of keys for dumping */
   int             nprefix;
};

/**
 * Definition of the private instance data used by the default engine.
 *
 * This is currently "work in progress" so it is not as clean as it should be.
 */
struct default_engine {
   ENGINE_HANDLE_V1 engine;
   SERVER_HANDLE_V1 server;
   GET_SERVER_API get_server_api;

   /**
    * Is the engine initialized or not
    */
   volatile bool initialized;

   struct assoc assoc;
   struct slabs slabs;
   struct items items;

   /**
    * The cache layer (item_* and assoc_*) is currently protected by
    * this single mutex
    */
   pthread_mutex_t cache_lock;

   struct engine_config config;
   struct engine_stats stats;
   struct engine_scrubber scrubber;
   struct engine_dumper dumper;
   union {
       engine_info engine_info;
       char buffer[sizeof(engine_info) + (sizeof(feature_info)*LAST_REGISTERED_ENGINE_FEATURE)];
   } info;
   char vbucket_infos[NUM_VBUCKETS];
};

MEMCACHED_PUBLIC_API
ENGINE_ERROR_CODE create_instance(uint64_t interface,
                                  GET_SERVER_API get_server_api,
                                  ENGINE_HANDLE **handle);

#endif<|MERGE_RESOLUTION|>--- conflicted
+++ resolved
@@ -67,14 +67,10 @@
    size_t max_map_size;
    size_t max_btree_size;
    size_t max_element_bytes;
-<<<<<<< HEAD
-#endif
 #ifdef ENABLE_PERSISTENCE
    size_t chkpt_interval_pct_snapshot;
    size_t chkpt_interval_min_logsize;
 #endif
-=======
->>>>>>> e2df37c3
    bool   ignore_vbucket;
    char   prefix_delimiter;
    bool   vb0;
