--- conflicted
+++ resolved
@@ -34,16 +34,13 @@
 #define PERSISTENCE_ACTION_BEGIN(a, b)
 #define PERSISTENCE_ACTION_END(a)
 
-<<<<<<< HEAD
 #ifdef ENABLE_PERSISTENCE
 /* PERSISTENCE_ACTION macros are redefined */
 #include "cmdlogmgr.h"
 #endif
 
-=======
 #ifdef REORGANIZE_ITEM_BASE
 #else
->>>>>>> 5c7f209a
 /* Forward Declarations */
 static void do_item_unlink(hash_item *it, enum item_unlink_cause cause);
 #endif
@@ -10042,7 +10039,7 @@
     }
     return ENGINE_SUCCESS;
 }
-<<<<<<< HEAD
+#endif
 
 #ifdef ENABLE_PERSISTENCE
 //#define DEBUG_ITEM_APPLY
@@ -10809,6 +10806,4 @@
     UNLOCK_CACHE();
     return ret;
 }
-=======
->>>>>>> 5c7f209a
 #endif