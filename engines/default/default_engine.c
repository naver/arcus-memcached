/*
 * arcus-memcached - Arcus memory cache server
 * Copyright 2010-2014 NAVER Corp.
 * Copyright 2014-2016 JaM2in Co., Ltd.
 *
 * Licensed under the Apache License, Version 2.0 (the "License");
 * you may not use this file except in compliance with the License.
 * You may obtain a copy of the License at
 *
 * http://www.apache.org/licenses/LICENSE-2.0
 *
 * Unless required by applicable law or agreed to in writing, software
 * distributed under the License is distributed on an "AS IS" BASIS,
 * WITHOUT WARRANTIES OR CONDITIONS OF ANY KIND, either express or implied.
 * See the License for the specific language governing permissions and
 * limitations under the License.
 */
#include "config.h"

#include <stdlib.h>
#include <stdio.h>
#include <string.h>
#include <assert.h>
#include <errno.h>
#include <ctype.h>
#include <unistd.h>
#include <stddef.h>
#include <inttypes.h>
#include <dirent.h>

#include "default_engine.h"
#include "memcached/util.h"
#include "memcached/config_parser.h"
#ifdef ENABLE_PERSISTENCE_02_SNAPSHOT
#include "mc_snapshot.h"
#endif
#ifdef ENABLE_PERSISTENCE
#include "cmdlogmgr.h"
#endif

/*
 * Define actions executed before/after operation.
 */
#define ACTION_BEFORE_READ(c, k, l)
#define ACTION_BEFORE_WRITE(c, k, l)
#define ACTION_AFTER_WRITE(c, e, r)

static EXTENSION_LOGGER_DESCRIPTOR *logger;

/*
 * vbucket static functions
 */
static const char*
vbucket_state_name(enum vbucket_state s)
{
    static const char * vbucket_states[] = {
        "dead", "active", "replica", "pending"
    };
    return vbucket_states[s];
}

static void
set_vbucket_state(struct default_engine *e, uint16_t vbid, enum vbucket_state to)
{
    union vbucket_info_adapter vi;
    vi.c = e->vbucket_infos[vbid];
    vi.v.state = to;
    e->vbucket_infos[vbid] = vi.c;
}

static enum vbucket_state
get_vbucket_state(struct default_engine *e, uint16_t vbid)
{
    union vbucket_info_adapter vi;
    vi.c = e->vbucket_infos[vbid];
    return vi.v.state;
}

static bool
handled_vbucket(struct default_engine *e, uint16_t vbid)
{
    return e->config.ignore_vbucket
        || (get_vbucket_state(e, vbid) == VBUCKET_STATE_ACTIVE);
}

/* mechanism for handling bad vbucket requests */
#define VBUCKET_GUARD(e, v) if (!handled_vbucket(e, v)) { return ENGINE_NOT_MY_VBUCKET; }

/*
 * common static functions
 */
static inline struct default_engine*
get_handle(ENGINE_HANDLE* handle)
{
    return (struct default_engine*)handle;
}

static inline hash_item*
get_real_item(item* item)
{
    return (hash_item*)item;
}

/*
 * DEFAULT ENGINE API
 */

static const engine_info*
default_get_info(ENGINE_HANDLE* handle)
{
    return &get_handle(handle)->info.engine_info;
}

static int check_configuration(struct engine_config *conf)
{
<<<<<<< HEAD
#ifdef ENABLE_PERSISTENCE
    if (conf->use_persistence) {
        /* check data & logs directory path. */
        if (conf->data_path == NULL) {
            logger->log(EXTENSION_LOG_WARNING, NULL,
                        "default engine - No snapshot path defined in the default_engine.conf.\n");
            return -1;
        } else if (access(conf->data_path, F_OK) < 0) {
            logger->log(EXTENSION_LOG_WARNING, NULL,
                        "default engine - No exist snapshot path. path=%s, error=%s\n",
                        conf->data_path, strerror(errno));
            return -1;
        }
        if (conf->logs_path == NULL) {
            logger->log(EXTENSION_LOG_WARNING, NULL,
                        "default engine - No command log path defined in the default_engine.conf.\n");
            return -1;
        } else if (access(conf->logs_path, F_OK) < 0) {
            logger->log(EXTENSION_LOG_WARNING, NULL,
                        "default engine - No exist command log path. path=%s, error=%s\n",
                        conf->data_path, strerror(errno));
            return -1;
        }
        /* adjust checkpoint interval */
        conf->chkpt_interval_min_logsize = conf->chkpt_interval_min_logsize * 1024 * 1024; /* MB to B */
    }
#endif
=======
    if (conf->max_list_size < MINIMUM_MAX_COLL_SIZE ||
        conf->max_list_size > MAXIMUM_MAX_COLL_SIZE) {
        logger->log(EXTENSION_LOG_WARNING, NULL,
                "default engine: max_list_size(%u) is out of range(%u~%u).\n",
                conf->max_list_size, MINIMUM_MAX_COLL_SIZE, MAXIMUM_MAX_COLL_SIZE);
        return -1;
    }
    if (conf->max_set_size < MINIMUM_MAX_COLL_SIZE ||
        conf->max_set_size > MAXIMUM_MAX_COLL_SIZE) {
        logger->log(EXTENSION_LOG_WARNING, NULL,
                "default engine: max_set_size(%u) is out of range(%u~%u).\n",
                conf->max_set_size, MINIMUM_MAX_COLL_SIZE, MAXIMUM_MAX_COLL_SIZE);
        return -1;
    }
    if (conf->max_map_size < MINIMUM_MAX_COLL_SIZE ||
        conf->max_map_size > MAXIMUM_MAX_COLL_SIZE) {
        logger->log(EXTENSION_LOG_WARNING, NULL,
                "default engine: max_map_size(%u) is out of range(%u~%u).\n",
                conf->max_map_size, MINIMUM_MAX_COLL_SIZE, MAXIMUM_MAX_COLL_SIZE);
        return -1;
    }
    if (conf->max_btree_size < MINIMUM_MAX_COLL_SIZE ||
        conf->max_btree_size > MAXIMUM_MAX_COLL_SIZE) {
        logger->log(EXTENSION_LOG_WARNING, NULL,
                "default engine: max_btree_size(%u) is out of range(%u~%u).\n",
                conf->max_btree_size, MINIMUM_MAX_COLL_SIZE, MAXIMUM_MAX_COLL_SIZE);
        return -1;
    }
    if (conf->max_element_bytes < MINIMUM_MAX_ELEMENT_BYTES ||
        conf->max_element_bytes > MAXIMUM_MAX_ELEMENT_BYTES) {
        logger->log(EXTENSION_LOG_WARNING, NULL,
                "default engine: max_element_bytes(%u) is out of range(%u~%u).\n",
                conf->max_element_bytes, MINIMUM_MAX_ELEMENT_BYTES, MAXIMUM_MAX_ELEMENT_BYTES);
        return -1;
    }
    if (conf->scrub_count < MINIMUM_SCRUB_COUNT ||
        conf->scrub_count > MAXIMUM_SCRUB_COUNT) {
        logger->log(EXTENSION_LOG_WARNING, NULL,
                "default engine: scrub_count(%u) is out of range(%u~%u).\n",
                conf->scrub_count, MINIMUM_SCRUB_COUNT, MAXIMUM_SCRUB_COUNT);
        return -1;
    }

>>>>>>> fda119ca
    return 0;
}

static ENGINE_ERROR_CODE
initialize_configuration(struct default_engine *se, const char *cfg_str)
{
    se->config.vb0 = true;

    if (cfg_str != NULL) {
        struct config_item items[] = {
            { .key = "use_cas",
              .datatype = DT_BOOL,
              .value.dt_bool = &se->config.use_cas },
            { .key = "verbose",
              .datatype = DT_SIZE,
              .value.dt_size = &se->config.verbose },
            { .key = "eviction",
              .datatype = DT_BOOL,
              .value.dt_bool = &se->config.evict_to_free },
            { .key = "num_threads",
              .datatype = DT_SIZE,
              .value.dt_size = &se->config.num_threads },
            { .key = "cache_size",
              .datatype = DT_SIZE,
              .value.dt_size = &se->config.maxbytes },
#ifdef ENABLE_STICKY_ITEM
            { .key = "sticky_limit",
              .datatype = DT_SIZE,
              .value.dt_size = &se->config.sticky_limit},
#endif
            { .key = "preallocate",
              .datatype = DT_BOOL,
              .value.dt_bool = &se->config.preallocate },
            { .key = "factor",
              .datatype = DT_FLOAT,
              .value.dt_float = &se->config.factor },
            { .key = "chunk_size",
              .datatype = DT_SIZE,
              .value.dt_size = &se->config.chunk_size },
            { .key = "item_size_max",
              .datatype = DT_SIZE,
              .value.dt_size = &se->config.item_size_max },
            { .key = "max_list_size",
              .datatype = DT_UINT32,
              .value.dt_uint32 = &se->config.max_list_size },
            { .key = "max_set_size",
              .datatype = DT_UINT32,
              .value.dt_uint32 = &se->config.max_set_size },
            { .key = "max_map_size",
              .datatype = DT_UINT32,
              .value.dt_uint32 = &se->config.max_map_size },
            { .key = "max_btree_size",
              .datatype = DT_UINT32,
              .value.dt_uint32 = &se->config.max_btree_size },
            { .key = "max_element_bytes",
<<<<<<< HEAD
              .datatype = DT_SIZE,
              .value.dt_size = &se->config.max_element_bytes },
#ifdef ENABLE_PERSISTENCE
            { .key = "use_persistence",
              .datatype = DT_BOOL,
              .value.dt_bool = &se->config.use_persistence },
            { .key = "data_path",
              .datatype = DT_STRING,
              .value.dt_string = &se->config.data_path },
            { .key = "logs_path",
              .datatype = DT_STRING,
              .value.dt_string = &se->config.logs_path },
            { .key = "async_logging",
              .datatype = DT_BOOL,
              .value.dt_bool = &se->config.async_logging },
            { .key = "chkpt_interval_pct_snapshot",
              .datatype = DT_SIZE,
              .value.dt_size = &se->config.chkpt_interval_pct_snapshot },
            { .key = "chkpt_interval_min_logsize",
              .datatype = DT_SIZE,
              .value.dt_size = &se->config.chkpt_interval_min_logsize },
#endif
=======
              .datatype = DT_UINT32,
              .value.dt_uint32 = &se->config.max_element_bytes },
            { .key = "scrub_count",
              .datatype = DT_UINT32,
              .value.dt_uint32 = &se->config.scrub_count},
>>>>>>> fda119ca
            { .key = "ignore_vbucket",
              .datatype = DT_BOOL,
              .value.dt_bool = &se->config.ignore_vbucket },
            { .key = "prefix_delimiter",
              .datatype = DT_CHAR,
              .value.dt_char = &se->config.prefix_delimiter },
            { .key = "vb0",
              .datatype = DT_BOOL,
              .value.dt_bool = &se->config.vb0 },
            { .key = "config_file",
              .datatype = DT_CONFIGFILE },
            { .key = NULL}
        };
        if (se->server.core->parse_config(cfg_str, items, stderr) != 0) {
            return ENGINE_FAILED;
        }
    }
    if (check_configuration(&se->config) < 0) {
        return ENGINE_FAILED;
    }
    if (se->config.vb0) {
        set_vbucket_state(se, 0, VBUCKET_STATE_ACTIVE);
    }
    return ENGINE_SUCCESS;
}

static ENGINE_ERROR_CODE
default_initialize(ENGINE_HANDLE* handle, const char* config_str)
{
    struct default_engine* se = get_handle(handle);
    logger = se->server.log->get_logger();

    ENGINE_ERROR_CODE ret = initialize_configuration(se, config_str);
    if (ret != ENGINE_SUCCESS) {
        return ret;
    }
    /* fixup feature_info */
    if (se->config.use_cas) {
        se->info.engine_info.features[se->info.engine_info.num_features++].feature = ENGINE_FEATURE_CAS;
    }

    ret = prefix_init(se);
    if (ret != ENGINE_SUCCESS) {
        return ret;
    }
    ret = assoc_init(se);
    if (ret != ENGINE_SUCCESS) {
        return ret;
    }
    ret = slabs_init(se, se->config.maxbytes, se->config.factor, se->config.preallocate);
    if (ret != ENGINE_SUCCESS) {
        return ret;
    }
    ret = item_init(se);
    if (ret != ENGINE_SUCCESS) {
        return ret;
    }
#ifdef ENABLE_PERSISTENCE_02_SNAPSHOT
    ret = mc_snapshot_init(se);
    if (ret != ENGINE_SUCCESS) {
        return ret;
    }
#endif
#ifdef ENABLE_PERSISTENCE
    if (se->config.use_persistence) {
        ret = cmdlog_mgr_init(se);
        if (ret != ENGINE_SUCCESS) {
            return ret;
        }
    }
#endif
    return ENGINE_SUCCESS;
}

static void
default_destroy(ENGINE_HANDLE* handle)
{
    struct default_engine* se = get_handle(handle);

    if (se->initialized) {
        se->initialized = false;
#ifdef ENABLE_PERSISTENCE
        if (se->config.use_persistence) {
            cmdlog_mgr_final();
        }
#endif
#ifdef ENABLE_PERSISTENCE_02_SNAPSHOT
        mc_snapshot_final();
#endif
        item_final(se);
        slabs_final(se);
        assoc_final(se);
        prefix_final(se);
        pthread_mutex_destroy(&se->cache_lock);
        pthread_mutex_destroy(&se->stats.lock);
        pthread_mutex_destroy(&se->slabs.lock);
        free(se);
    }
}

/*
 * Item API
 */

static ENGINE_ERROR_CODE
default_item_allocate(ENGINE_HANDLE* handle, const void* cookie,
                      item **item,
                      const void* key, const size_t nkey,
                      const size_t nbytes,
                      const int flags, const rel_time_t exptime,
                      const uint64_t cas)
{
    struct default_engine* engine = get_handle(handle);
    size_t ntotal = sizeof(hash_item) + nkey + nbytes;
    if (engine->config.use_cas) {
        ntotal += sizeof(uint64_t);
    }
    unsigned int id = slabs_clsid(ntotal);
    if (id == 0) {
        return ENGINE_E2BIG;
    }

    hash_item *it;
    ENGINE_ERROR_CODE ret = ENGINE_EINVAL;

    ACTION_BEFORE_WRITE(cookie, key, nkey);
    it = item_alloc(key, nkey, flags, exptime, nbytes, cookie);
    ACTION_AFTER_WRITE(cookie, engine, ret);
    if (it != NULL) {
        item_set_cas(it, cas);
        *item = it;
        ret = ENGINE_SUCCESS;
    } else {
        ret = ENGINE_ENOMEM;
    }
    return ret;
}

#ifdef RM_ITEM_REFCNT
static void
default_item_free(ENGINE_HANDLE* handle, const void *cookie, item* item)
{
    item_free(get_real_item(item));
}
#endif

static ENGINE_ERROR_CODE
default_item_delete(ENGINE_HANDLE* handle, const void* cookie,
                    const void* key, const size_t nkey,
                    uint64_t cas, uint16_t vbucket)
{
    struct default_engine* engine = get_handle(handle);
    ENGINE_ERROR_CODE ret;
    VBUCKET_GUARD(engine, vbucket);

    ACTION_BEFORE_WRITE(cookie, key, nkey);
    ret = item_delete(key, nkey, cas, cookie);
    ACTION_AFTER_WRITE(cookie, engine, ret);
    return ret;
}

static void
default_item_release(ENGINE_HANDLE* handle, const void *cookie, item* item)
{
    item_release(get_real_item(item));
}

static ENGINE_ERROR_CODE
default_get(ENGINE_HANDLE* handle, const void* cookie,
            item** item, const void* key, const int nkey,
            uint16_t vbucket)
{
    struct default_engine *engine = get_handle(handle);
    VBUCKET_GUARD(engine, vbucket);

    ACTION_BEFORE_READ(cookie, key, nkey);
    *item = item_get(key, nkey);
    if (*item != NULL) {
        hash_item *it = get_real_item(*item);
        if (IS_COLL_ITEM(it)) { /* collection item */
            item_release(it);
            *item = NULL;
            return ENGINE_EBADTYPE;
        }
        return ENGINE_SUCCESS;
    } else {
        return ENGINE_KEY_ENOENT;
    }
}

static ENGINE_ERROR_CODE
default_store(ENGINE_HANDLE* handle, const void *cookie,
              item* item, uint64_t *cas, ENGINE_STORE_OPERATION operation,
              uint16_t vbucket)
{
    struct default_engine *engine = get_handle(handle);
    hash_item *it = get_real_item(item);
    ENGINE_ERROR_CODE ret;
    VBUCKET_GUARD(engine, vbucket);

    ACTION_BEFORE_WRITE(cookie, item_get_key(it), it->nkey);
    ret = item_store(it, cas, operation, cookie);
    ACTION_AFTER_WRITE(cookie, engine, ret);
    return ret;
}

static ENGINE_ERROR_CODE
default_arithmetic(ENGINE_HANDLE* handle, const void* cookie,
                   const void* key, const int nkey,
                   const bool increment, const bool create,
                   const uint64_t delta, const uint64_t initial,
                   const int flags, const rel_time_t exptime,
                   uint64_t *cas, uint64_t *result, uint16_t vbucket)
{
    struct default_engine *engine = get_handle(handle);
    ENGINE_ERROR_CODE ret;
    VBUCKET_GUARD(engine, vbucket);

    ACTION_BEFORE_WRITE(cookie, key, nkey);
    ret = item_arithmetic(key, nkey, increment, create,
                          delta, initial, flags, exptime, cas, result, cookie);
    ACTION_AFTER_WRITE(cookie, engine, ret);
    return ret;
}

static ENGINE_ERROR_CODE
default_flush(ENGINE_HANDLE* handle, const void* cookie,
              const void* prefix, const int nprefix, rel_time_t when)
{
    ENGINE_ERROR_CODE ret;

    ACTION_BEFORE_WRITE(cookie, NULL, 0);
    ret = item_flush_expired(prefix, nprefix, when, cookie);
    ACTION_AFTER_WRITE(cookie, get_handle(handle), ret);
    return ret;
}

/*
 * List Collection API
 */

static ENGINE_ERROR_CODE
default_list_struct_create(ENGINE_HANDLE* handle, const void* cookie,
                           const void* key, const int nkey, item_attr *attrp,
                           uint16_t vbucket)
{
    struct default_engine* engine = get_handle(handle);
    ENGINE_ERROR_CODE ret;
    VBUCKET_GUARD(engine, vbucket);

    ACTION_BEFORE_WRITE(cookie, key, nkey);
    ret = list_struct_create(key, nkey, attrp, cookie);
    ACTION_AFTER_WRITE(cookie, engine, ret);
    return ret;
}

static ENGINE_ERROR_CODE
default_list_elem_alloc(ENGINE_HANDLE* handle, const void* cookie,
                        const void* key, const int nkey,
                        const size_t nbytes, eitem** eitem)
{
    list_elem_item *elem;
    ENGINE_ERROR_CODE ret = ENGINE_EINVAL; // See ACTION_AFTER_WRITE()

    ACTION_BEFORE_WRITE(cookie, key, nkey);
    elem = list_elem_alloc(nbytes, cookie);
    ACTION_AFTER_WRITE(cookie, get_handle(handle), ret);
    if (elem != NULL) {
        *eitem = elem;
        ret = ENGINE_SUCCESS;
    } else {
        ret = ENGINE_ENOMEM;
    }
    return ret;
}

static void
default_list_elem_free(ENGINE_HANDLE* handle, const void *cookie, eitem *eitem)
{
    list_elem_free((list_elem_item*)eitem);
}

static void
default_list_elem_release(ENGINE_HANDLE* handle, const void *cookie,
                          eitem **eitem_array, const int eitem_count)
{
    list_elem_release((list_elem_item**)eitem_array, eitem_count);
}

static ENGINE_ERROR_CODE
default_list_elem_insert(ENGINE_HANDLE* handle, const void* cookie,
                         const void* key, const int nkey,
                         int index, eitem *eitem,
                         item_attr *attrp, bool *created, uint16_t vbucket)
{
    struct default_engine* engine = get_handle(handle);
    ENGINE_ERROR_CODE ret;
    VBUCKET_GUARD(engine, vbucket);

    ACTION_BEFORE_WRITE(cookie, key, nkey);
    ret = list_elem_insert(key, nkey, index, (list_elem_item *)eitem,
                           attrp, created, cookie);
    ACTION_AFTER_WRITE(cookie, engine, ret);
    return ret;
}

static ENGINE_ERROR_CODE
default_list_elem_delete(ENGINE_HANDLE* handle, const void* cookie,
                         const void* key, const int nkey,
                         int from_index, int to_index, const bool drop_if_empty,
                         uint32_t* del_count, bool* dropped, uint16_t vbucket)
{
    struct default_engine *engine = get_handle(handle);
    ENGINE_ERROR_CODE ret;
    VBUCKET_GUARD(engine, vbucket);

    ACTION_BEFORE_WRITE(cookie, key, nkey);
    ret = list_elem_delete(key, nkey, from_index, to_index, drop_if_empty,
                           del_count, dropped, cookie);
    ACTION_AFTER_WRITE(cookie, engine, ret);
    return ret;
}

static ENGINE_ERROR_CODE
default_list_elem_get(ENGINE_HANDLE* handle, const void* cookie,
                      const void* key, const int nkey,
                      int from_index, int to_index,
                      const bool delete, const bool drop_if_empty,
                      struct elems_result *eresult, uint16_t vbucket)
{
    struct default_engine *engine = get_handle(handle);
    ENGINE_ERROR_CODE ret;
    VBUCKET_GUARD(engine, vbucket);

    if (delete) ACTION_BEFORE_WRITE(cookie, key, nkey);
    else        ACTION_BEFORE_READ(cookie, key, nkey);
    ret = list_elem_get(key, nkey, from_index, to_index, delete, drop_if_empty,
                        eresult, cookie);
    if (delete) ACTION_AFTER_WRITE(cookie, engine, ret);
    return ret;
}

/*
 * Set Collection API
 */

static ENGINE_ERROR_CODE
default_set_struct_create(ENGINE_HANDLE* handle, const void* cookie,
                          const void* key, const int nkey, item_attr *attrp,
                          uint16_t vbucket)
{
    struct default_engine* engine = get_handle(handle);
    ENGINE_ERROR_CODE ret;
    VBUCKET_GUARD(engine, vbucket);

    ACTION_BEFORE_WRITE(cookie, key, nkey);
    ret = set_struct_create(key, nkey, attrp, cookie);
    ACTION_AFTER_WRITE(cookie, engine, ret);
    return ret;
}

static ENGINE_ERROR_CODE
default_set_elem_alloc(ENGINE_HANDLE* handle, const void* cookie,
                       const void* key, const int nkey,
                       const size_t nbytes, eitem** eitem)
{
    set_elem_item *elem;
    ENGINE_ERROR_CODE ret = ENGINE_EINVAL; // See ACTION_AFTER_WRITE()

    ACTION_BEFORE_WRITE(cookie, key, nkey);
    elem = set_elem_alloc(nbytes, cookie);
    ACTION_AFTER_WRITE(cookie, get_handle(handle), ret);
    if (elem != NULL) {
        *eitem = elem;
        ret = ENGINE_SUCCESS;
    } else {
        ret = ENGINE_ENOMEM;
    }
    return ret;
}

static void
default_set_elem_free(ENGINE_HANDLE* handle, const void *cookie, eitem *eitem)
{
    set_elem_free((set_elem_item*)eitem);
}

static void
default_set_elem_release(ENGINE_HANDLE* handle, const void *cookie,
                         eitem **eitem_array, const int eitem_count)
{
    set_elem_release((set_elem_item**)eitem_array, eitem_count);
}

static ENGINE_ERROR_CODE
default_set_elem_insert(ENGINE_HANDLE* handle, const void* cookie,
                        const void* key, const int nkey, eitem *eitem,
                        item_attr *attrp, bool *created, uint16_t vbucket)
{
    struct default_engine *engine = get_handle(handle);
    ENGINE_ERROR_CODE ret;
    VBUCKET_GUARD(engine, vbucket);

    ACTION_BEFORE_WRITE(cookie, key, nkey);
    ret = set_elem_insert(key, nkey, (set_elem_item*)eitem,
                          attrp, created, cookie);
    ACTION_AFTER_WRITE(cookie, engine, ret);
    return ret;
}

static ENGINE_ERROR_CODE
default_set_elem_delete(ENGINE_HANDLE* handle, const void* cookie,
                        const void* key, const int nkey,
                        const void* value, const int nbytes,
                        const bool drop_if_empty, bool *dropped,
                        uint16_t vbucket)
{
    struct default_engine *engine = get_handle(handle);
    ENGINE_ERROR_CODE ret;
    VBUCKET_GUARD(engine, vbucket);

    ACTION_BEFORE_WRITE(cookie, key, nkey);
    ret = set_elem_delete(key, nkey, value, nbytes,
                          drop_if_empty, dropped, cookie);
    ACTION_AFTER_WRITE(cookie, engine, ret);
    return ret;
}

static ENGINE_ERROR_CODE
default_set_elem_exist(ENGINE_HANDLE* handle, const void* cookie,
                       const void* key, const int nkey,
                       const void* value, const int nbytes,
                       bool *exist, uint16_t vbucket)
{
    struct default_engine *engine = get_handle(handle);
    ENGINE_ERROR_CODE ret;
    VBUCKET_GUARD(engine, vbucket);

    ACTION_BEFORE_READ(cookie, key, nkey);
    ret = set_elem_exist(key, nkey, value, nbytes, exist);
    return ret;
}

static ENGINE_ERROR_CODE
default_set_elem_get(ENGINE_HANDLE* handle, const void* cookie,
                     const void* key, const int nkey,
                     const uint32_t count,
                     const bool delete, const bool drop_if_empty,
                     struct elems_result *eresult, uint16_t vbucket)
{
    struct default_engine *engine = get_handle(handle);
    ENGINE_ERROR_CODE ret;
    VBUCKET_GUARD(engine, vbucket);

    if (delete) ACTION_BEFORE_WRITE(cookie, key, nkey);
    else        ACTION_BEFORE_READ(cookie, key, nkey);
    ret = set_elem_get(key, nkey, count, delete, drop_if_empty,
                       eresult, cookie);
    if (delete) ACTION_AFTER_WRITE(cookie, engine, ret);
    return ret;
}


/*
 * Map Collection API
 */

static ENGINE_ERROR_CODE
default_map_struct_create(ENGINE_HANDLE* handle, const void* cookie,
                          const void* key, const int nkey, item_attr *attrp,
                          uint16_t vbucket)
{
    struct default_engine* engine = get_handle(handle);
    ENGINE_ERROR_CODE ret;
    VBUCKET_GUARD(engine, vbucket);

    ACTION_BEFORE_WRITE(cookie, key, nkey);
    ret = map_struct_create(key, nkey, attrp, cookie);
    ACTION_AFTER_WRITE(cookie, engine, ret);
    return ret;
}

static ENGINE_ERROR_CODE
default_map_elem_alloc(ENGINE_HANDLE* handle, const void* cookie,
                       const void* key, const int nkey, const size_t nfield,
                       const size_t nbytes, eitem** eitem)
{
    map_elem_item *elem;
    ENGINE_ERROR_CODE ret = ENGINE_EINVAL; // See ACTION_AFTER_WRITE()

    ACTION_BEFORE_WRITE(cookie, key, nkey);
    elem = map_elem_alloc(nfield, nbytes, cookie);
    ACTION_AFTER_WRITE(cookie, get_handle(handle), ret);
    if (elem != NULL) {
        *eitem = elem;
        ret = ENGINE_SUCCESS;
    } else {
        ret = ENGINE_ENOMEM;
    }
    return ret;
}

static void
default_map_elem_free(ENGINE_HANDLE* handle, const void *cookie, eitem *eitem)
{
    map_elem_free((map_elem_item*)eitem);
}

static void
default_map_elem_release(ENGINE_HANDLE* handle, const void *cookie,
                         eitem **eitem_array, const int eitem_count)
{
    map_elem_release((map_elem_item**)eitem_array, eitem_count);
}

static ENGINE_ERROR_CODE
default_map_elem_insert(ENGINE_HANDLE* handle, const void* cookie,
                        const void* key, const int nkey, eitem *eitem,
                        item_attr *attrp, bool *created, uint16_t vbucket)
{
    struct default_engine *engine = get_handle(handle);
    ENGINE_ERROR_CODE ret;
    VBUCKET_GUARD(engine, vbucket);

    ACTION_BEFORE_WRITE(cookie, key, nkey);
    ret = map_elem_insert(key, nkey, (map_elem_item*)eitem, attrp, created, cookie);
    ACTION_AFTER_WRITE(cookie, engine, ret);
    return ret;
}

static ENGINE_ERROR_CODE
default_map_elem_update(ENGINE_HANDLE* handle, const void* cookie,
                        const void* key, const int nkey, const field_t *field,
                        const void* value, const int nbytes, uint16_t vbucket)
{
    struct default_engine *engine = get_handle(handle);
    ENGINE_ERROR_CODE ret;
    VBUCKET_GUARD(engine, vbucket);

    ACTION_BEFORE_WRITE(cookie, key, nkey);
    ret = map_elem_update(key, nkey, field, value, nbytes, cookie);
    ACTION_AFTER_WRITE(cookie, engine, ret);
    return ret;
}

static ENGINE_ERROR_CODE
default_map_elem_delete(ENGINE_HANDLE* handle, const void* cookie,
                        const void* key, const int nkey, const int numfields,
                        const field_t *flist, const bool drop_if_empty,
                        uint32_t* del_count, bool *dropped, uint16_t vbucket)
{
    struct default_engine *engine = get_handle(handle);
    ENGINE_ERROR_CODE ret;
    VBUCKET_GUARD(engine, vbucket);

    ACTION_BEFORE_WRITE(cookie, key, nkey);
    ret = map_elem_delete(key, nkey, numfields, flist, drop_if_empty, del_count,
                          dropped, cookie);
    ACTION_AFTER_WRITE(cookie, engine, ret);
    return ret;
}

static ENGINE_ERROR_CODE
default_map_elem_get(ENGINE_HANDLE* handle, const void* cookie,
                     const void* key, const int nkey,
                     const int numfields, const field_t *flist,
                     const bool delete, const bool drop_if_empty,
                     struct elems_result *eresult, uint16_t vbucket)
{
    struct default_engine *engine = get_handle(handle);
    ENGINE_ERROR_CODE ret;
    VBUCKET_GUARD(engine, vbucket);

    if (delete) ACTION_BEFORE_WRITE(cookie, key, nkey);
    else        ACTION_BEFORE_READ(cookie, key, nkey);
    ret = map_elem_get(key, nkey, numfields, flist, delete, drop_if_empty,
                       eresult, cookie);
    if (delete) ACTION_AFTER_WRITE(cookie, engine, ret);
    return ret;
}

/*
 * B+Tree Collection API
 */

static ENGINE_ERROR_CODE
default_btree_struct_create(ENGINE_HANDLE* handle, const void* cookie,
                            const void* key, const int nkey, item_attr *attrp,
                            uint16_t vbucket)
{
    struct default_engine* engine = get_handle(handle);
    ENGINE_ERROR_CODE ret;
    VBUCKET_GUARD(engine, vbucket);

    ACTION_BEFORE_WRITE(cookie, key, nkey);
    ret = btree_struct_create(key, nkey, attrp, cookie);
    ACTION_AFTER_WRITE(cookie, engine, ret);
    return ret;
}

static ENGINE_ERROR_CODE
default_btree_elem_alloc(ENGINE_HANDLE* handle, const void* cookie,
                         const void* key, const int nkey,
                         const size_t nbkey, const size_t neflag,
                         const size_t nbytes, eitem** eitem)
{
    btree_elem_item *elem;
    ENGINE_ERROR_CODE ret = ENGINE_EINVAL; // See ACTION_AFTER_WRITE()

    ACTION_BEFORE_WRITE(cookie, key, nkey);
    elem = btree_elem_alloc(nbkey, neflag, nbytes, cookie);
    ACTION_AFTER_WRITE(cookie, get_handle(handle), ret);
    if (elem != NULL) {
        *eitem = elem;
        ret = ENGINE_SUCCESS;
    } else {
        ret = ENGINE_ENOMEM;
    }
    return ret;
}

static void
default_btree_elem_free(ENGINE_HANDLE* handle, const void *cookie, eitem *eitem)
{
    btree_elem_free((btree_elem_item*)eitem);
}

static void
default_btree_elem_release(ENGINE_HANDLE* handle, const void *cookie,
                           eitem **eitem_array, const int eitem_count)
{
    btree_elem_release((btree_elem_item**)eitem_array, eitem_count);
}

static ENGINE_ERROR_CODE
default_btree_elem_insert(ENGINE_HANDLE* handle, const void* cookie,
                          const void* key, const int nkey,
                          eitem *eitem, const bool replace_if_exist,
                          item_attr *attrp,
                          bool *replaced, bool *created,
                          eitem_result *trimmed, uint16_t vbucket)
{
    struct default_engine* engine = get_handle(handle);
    ENGINE_ERROR_CODE ret;
    VBUCKET_GUARD(engine, vbucket);

    ACTION_BEFORE_WRITE(cookie, key, nkey);
    if (trimmed == NULL) {
        ret = btree_elem_insert(key, nkey, (btree_elem_item *)eitem,
                                replace_if_exist, attrp, replaced, created,
                                NULL, NULL, NULL, cookie);
    } else {
        /* We use a separate trimmed_elems variable to fix compile warning of
         * "dereferencing type-punned pointer will break strict-aliasing rules".
         */
        btree_elem_item *trimmed_elems=NULL;
        ret = btree_elem_insert(key, nkey, (btree_elem_item *)eitem,
                                replace_if_exist, attrp, replaced, created,
                                &trimmed_elems, &trimmed->count, &trimmed->flags,
                                cookie);
        trimmed->elems = trimmed_elems;
    }
    ACTION_AFTER_WRITE(cookie, engine, ret);
    return ret;
}

static ENGINE_ERROR_CODE
default_btree_elem_update(ENGINE_HANDLE* handle, const void* cookie,
                          const void* key, const int nkey,
                          const bkey_range *bkrange, const eflag_update *eupdate,
                          const void* value, const int nbytes, uint16_t vbucket)
{
    struct default_engine *engine = get_handle(handle);
    ENGINE_ERROR_CODE ret;
    VBUCKET_GUARD(engine, vbucket);

    ACTION_BEFORE_WRITE(cookie, key, nkey);
    ret = btree_elem_update(key, nkey, bkrange, eupdate, value, nbytes, cookie);
    ACTION_AFTER_WRITE(cookie, engine, ret);
    return ret;
}

static ENGINE_ERROR_CODE
default_btree_elem_delete(ENGINE_HANDLE* handle, const void* cookie,
                          const void* key, const int nkey,
                          const bkey_range *bkrange, const eflag_filter *efilter,
                          const uint32_t req_count, const bool drop_if_empty,
                          uint32_t* del_count, uint32_t *opcost,
                          bool* dropped, uint16_t vbucket)
{
    struct default_engine *engine = get_handle(handle);
    ENGINE_ERROR_CODE ret;
    VBUCKET_GUARD(engine, vbucket);

    ACTION_BEFORE_WRITE(cookie, key, nkey);
    ret = btree_elem_delete(key, nkey, bkrange, efilter, req_count,
                            drop_if_empty, del_count, opcost, dropped, cookie);
    ACTION_AFTER_WRITE(cookie, engine, ret);
    return ret;
}

static ENGINE_ERROR_CODE
default_btree_elem_arithmetic(ENGINE_HANDLE* handle, const void* cookie,
                              const void* key, const int nkey,
                              const bkey_range *bkrange,
                              const bool increment, const bool create,
                              const uint64_t delta, const uint64_t initial,
                              const eflag_t *eflagp,
                              uint64_t *result, uint16_t vbucket)
{
    struct default_engine *engine = get_handle(handle);
    ENGINE_ERROR_CODE ret;
    VBUCKET_GUARD(engine, vbucket);

    ACTION_BEFORE_WRITE(cookie, key, nkey);
    ret = btree_elem_arithmetic(key, nkey, bkrange, increment, create,
                                delta, initial, eflagp, result, cookie);
    ACTION_AFTER_WRITE(cookie, engine, ret);
    return ret;
}

static ENGINE_ERROR_CODE
default_btree_elem_get(ENGINE_HANDLE* handle, const void* cookie,
                       const void* key, const int nkey,
                       const bkey_range *bkrange, const eflag_filter *efilter,
                       const uint32_t offset, const uint32_t req_count,
                       const bool delete, const bool drop_if_empty,
                       struct elems_result *eresult, uint16_t vbucket)
{
    struct default_engine *engine = get_handle(handle);
    ENGINE_ERROR_CODE ret;
    VBUCKET_GUARD(engine, vbucket);

    if (delete) ACTION_BEFORE_WRITE(cookie, key, nkey);
    else        ACTION_BEFORE_READ(cookie, key, nkey);
    ret = btree_elem_get(key, nkey, bkrange, efilter, offset, req_count,
                         delete, drop_if_empty, eresult, cookie);
    if (delete) ACTION_AFTER_WRITE(cookie, engine, ret);
    return ret;
}

static ENGINE_ERROR_CODE
default_btree_elem_count(ENGINE_HANDLE* handle, const void* cookie,
                         const void* key, const int nkey,
                         const bkey_range *bkrange, const eflag_filter *efilter,
                         uint32_t* eitem_count, uint32_t* opcost,
                         uint16_t vbucket)
{
    struct default_engine *engine = get_handle(handle);
    ENGINE_ERROR_CODE ret;
    VBUCKET_GUARD(engine, vbucket);

    ACTION_BEFORE_READ(cookie, key, nkey);
    ret = btree_elem_count(key, nkey, bkrange, efilter, eitem_count, opcost);
    return ret;
}

static ENGINE_ERROR_CODE
default_btree_posi_find(ENGINE_HANDLE* handle, const void* cookie,
                        const char *key, const size_t nkey,
                        const bkey_range *bkrange,
                        ENGINE_BTREE_ORDER order,
                        int *position, uint16_t vbucket)
{
    struct default_engine *engine = get_handle(handle);
    ENGINE_ERROR_CODE ret;
    VBUCKET_GUARD(engine, vbucket);

    ACTION_BEFORE_READ(cookie, key, nkey);
    ret = btree_posi_find(key, nkey, bkrange, order, position);
    return ret;
}

static ENGINE_ERROR_CODE
default_btree_posi_find_with_get(ENGINE_HANDLE* handle, const void* cookie,
                                 const char *key, const size_t nkey,
                                 const bkey_range *bkrange,
                                 ENGINE_BTREE_ORDER order, const uint32_t count,
                                 int *position, struct elems_result *eresult,
                                 uint16_t vbucket)
{
    struct default_engine *engine = get_handle(handle);
    ENGINE_ERROR_CODE ret;
    VBUCKET_GUARD(engine, vbucket);

    ACTION_BEFORE_READ(cookie, key, nkey);
    ret = btree_posi_find_with_get(key, nkey, bkrange, order, count,
                                   position, eresult);
    return ret;
}

static ENGINE_ERROR_CODE
default_btree_elem_get_by_posi(ENGINE_HANDLE* handle, const void* cookie,
                               const char *key, const size_t nkey,
                               ENGINE_BTREE_ORDER order, int from_posi, int to_posi,
                               struct elems_result *eresult, uint16_t vbucket)
{
    struct default_engine *engine = get_handle(handle);
    ENGINE_ERROR_CODE ret;
    VBUCKET_GUARD(engine, vbucket);

    ACTION_BEFORE_READ(cookie, key, nkey);
    ret = btree_elem_get_by_posi(key, nkey, order, from_posi, to_posi, eresult);
    return ret;
}

#ifdef SUPPORT_BOP_SMGET
#ifdef JHPARK_OLD_SMGET_INTERFACE
/* smget old interface */
static ENGINE_ERROR_CODE
default_btree_elem_smget_old(ENGINE_HANDLE* handle, const void* cookie,
                             token_t *karray, const int kcount,
                             const bkey_range *bkrange,
                             const eflag_filter *efilter,
                             const uint32_t offset, const uint32_t count,
                             eitem** eitem_array,
                             uint32_t* kfnd_array,
                             uint32_t* flag_array,
                             uint32_t* eitem_count,
                             uint32_t* missed_key_array,
                             uint32_t* missed_key_count,
                             bool *trimmed, bool *duplicated,
                             uint16_t vbucket)
{
    struct default_engine *engine = get_handle(handle);
    ENGINE_ERROR_CODE ret;
    VBUCKET_GUARD(engine, vbucket);

    ret = btree_elem_smget_old(karray, kcount, bkrange, efilter,
                               offset, count, (btree_elem_item**)eitem_array,
                               kfnd_array, flag_array, eitem_count,
                               missed_key_array, missed_key_count,
                               trimmed, duplicated);
    return ret;
}
#endif

/* smget new interface */
static ENGINE_ERROR_CODE
default_btree_elem_smget(ENGINE_HANDLE* handle, const void* cookie,
                         token_t *karray, const int kcount,
                         const bkey_range *bkrange,
                         const eflag_filter *efilter,
                         const uint32_t offset, const uint32_t count,
                         const bool unique, smget_result_t *result,
                         uint16_t vbucket)
{
    struct default_engine *engine = get_handle(handle);
    ENGINE_ERROR_CODE ret;
    VBUCKET_GUARD(engine, vbucket);

    ret = btree_elem_smget(karray, kcount, bkrange, efilter,
                           offset, count, unique, result);
    return ret;
}
#endif

/*
 * Item Attribute API
 */

static ENGINE_ERROR_CODE
default_getattr(ENGINE_HANDLE* handle, const void* cookie,
                const void* key, const int nkey,
                ENGINE_ITEM_ATTR *attr_ids,
                const uint32_t attr_count, item_attr *attr_data,
                uint16_t vbucket)
{
    struct default_engine *engine = get_handle(handle);
    ENGINE_ERROR_CODE ret;
    VBUCKET_GUARD(engine, vbucket);

    ACTION_BEFORE_READ(cookie, key, nkey);
    ret = item_getattr(key, nkey, attr_ids, attr_count, attr_data);
    return ret;
}

static ENGINE_ERROR_CODE
default_setattr(ENGINE_HANDLE* handle, const void* cookie,
                const void* key, const int nkey,
                ENGINE_ITEM_ATTR *attr_ids,
                const uint32_t attr_count, item_attr *attr_data,
                uint16_t vbucket)
{
    struct default_engine *engine = get_handle(handle);
    ENGINE_ERROR_CODE ret;
    VBUCKET_GUARD(engine, vbucket);

    ACTION_BEFORE_WRITE(cookie, key, nkey);
    ret = item_setattr(key, nkey, attr_ids, attr_count, attr_data, cookie);
    ACTION_AFTER_WRITE(cookie, engine, ret);
    return ret;
}

/*
 * Stats API
 */
static void stats_vbucket(struct default_engine *engine,
                          ADD_STAT add_stat, const void *cookie)
{
    for (int i = 0; i < NUM_VBUCKETS; i++) {
        enum vbucket_state state = get_vbucket_state(engine, i);
        if (state != VBUCKET_STATE_DEAD) {
            char buf[16];
            snprintf(buf, sizeof(buf), "vb_%d", i);
            const char * state_name = vbucket_state_name(state);
            add_stat(buf, strlen(buf), state_name, strlen(state_name), cookie);
        }
    }
}

static ENGINE_ERROR_CODE
default_get_stats(ENGINE_HANDLE* handle, const void* cookie,
                  const char* stat_key, int nkey, ADD_STAT add_stat)
{
    struct default_engine* engine = get_handle(handle);
    ENGINE_ERROR_CODE ret = ENGINE_SUCCESS;

    if (stat_key == NULL) {
        item_stats_global(add_stat, cookie);
    }
    else if (strncmp(stat_key, "items", 5) == 0) {
        item_stats(add_stat, cookie);
    }
    else if (strncmp(stat_key, "sizes", 5) == 0) {
        item_stats_sizes(add_stat, cookie);
    }
    else if (strncmp(stat_key, "slabs", 5) == 0) {
        slabs_stats(add_stat, cookie);
    }
    else if (strncmp(stat_key, "vbucket", 7) == 0) {
        stats_vbucket(engine, add_stat, cookie);
    }
    else if (strncmp(stat_key, "scrub", 5) == 0) {
        item_stats_scrub(engine, add_stat, cookie);
    }
    else if (strncmp(stat_key, "dump", 4) == 0) {
        item_stats_dump(engine, add_stat, cookie);
    }
#ifdef ENABLE_PERSISTENCE_02_SNAPSHOT_COMMAND
    else if (strncmp(stat_key, "snapshot", 8) == 0) {
        mc_snapshot_stats(add_stat, cookie);
    }
#endif
    else {
        ret = ENGINE_KEY_ENOENT;
    }
    return ret;
}

static void
default_reset_stats(ENGINE_HANDLE* handle, const void *cookie)
{
    item_stats_reset();
}

static ENGINE_ERROR_CODE
default_get_prefix_stats(ENGINE_HANDLE* handle, const void* cookie,
                         const void* key, const int nkey, void *prefix_data)
{
    struct default_engine* engine = get_handle(handle);
    ENGINE_ERROR_CODE ret;

    pthread_mutex_lock(&engine->cache_lock);
    ret = prefix_get_stats(key, nkey, prefix_data);
    pthread_mutex_unlock(&engine->cache_lock);
    return ret;
}

/*
 * Dump API
 */

static char *
default_cachedump(ENGINE_HANDLE* handle, const void* cookie,
                  const unsigned int slabs_clsid, const unsigned int limit,
                  const bool forward, const bool sticky, unsigned int *bytes)
{
    return item_cachedump(slabs_clsid, limit, forward, sticky, bytes);
}

static ENGINE_ERROR_CODE
default_dump(ENGINE_HANDLE* handle, const void* cookie,
             const char *opstr, const char *modestr,
             const char *prefix, const int nprefix, const char *filepath)
{
    struct default_engine* engine = get_handle(handle);

    if (memcmp(opstr, "start", 5) == 0) {
        enum dump_mode mode;
        if (memcmp(modestr, "key", 3) == 0) {
            mode = DUMP_MODE_KEY;
        } else {
            return ENGINE_ENOTSUP;
        }
        return item_start_dump(engine, mode, prefix, nprefix, filepath);
    }

    if (memcmp(opstr, "stop", 4) == 0) {
        item_stop_dump(engine);
        return ENGINE_SUCCESS;
    } else {
        return ENGINE_ENOTSUP;
    }
}

#ifdef ENABLE_PERSISTENCE_02_SNAPSHOT_COMMAND
static ENGINE_ERROR_CODE
default_snapshot(ENGINE_HANDLE* handle, const void* cookie,
                 const char *opstr, const char *modestr,
                 const char *prefix, const int nprefix, const char *filepath)
{
    if (memcmp(opstr, "start", 5) == 0) {
        enum mc_snapshot_mode mode;
        if (memcmp(modestr, "key", 3) == 0) {
            mode = MC_SNAPSHOT_MODE_KEY;
        } else if (memcmp(modestr, "data", 4) == 0) {
            mode = MC_SNAPSHOT_MODE_DATA;
        } else {
            return ENGINE_ENOTSUP;
        }
        return mc_snapshot_start(mode, prefix, nprefix, filepath);
    }

    if (memcmp(opstr, "stop", 4) == 0) {
        mc_snapshot_stop();
        return ENGINE_SUCCESS;
    } else {
        return ENGINE_ENOTSUP;
    }
}
#endif

/*
 * Config API
 */
static ENGINE_ERROR_CODE
default_set_config(ENGINE_HANDLE* handle, const void* cookie,
                   const char* config_key, void* config_value)
{
    struct default_engine* engine = get_handle(handle);
    ENGINE_ERROR_CODE ret = ENGINE_SUCCESS;

    if (strcmp(config_key, "memlimit") == 0) {
        size_t new_maxbytes = *(size_t*)config_value;
        pthread_mutex_lock(&engine->cache_lock);
        if (new_maxbytes >= engine->config.sticky_limit) {
            ret = slabs_set_memlimit(new_maxbytes);
            if (ret == ENGINE_SUCCESS) {
                engine->config.maxbytes = new_maxbytes;
            }
        } else {
            ret = ENGINE_EBADVALUE;
        }
        pthread_mutex_unlock(&engine->cache_lock);
    }
#ifdef ENABLE_STICKY_ITEM
    else if (strcmp(config_key, "sticky_limit") == 0) {
        size_t new_sticky_limit = *(size_t*)config_value;
        pthread_mutex_lock(&engine->cache_lock);
        if (new_sticky_limit >= engine->stats.sticky_bytes &&
            new_sticky_limit <= engine->config.maxbytes) {
            engine->config.sticky_limit = new_sticky_limit;
        } else {
            ret = ENGINE_EBADVALUE;
        }
        pthread_mutex_unlock(&engine->cache_lock);
    }
#endif
    else if (strcmp(config_key, "max_list_size") == 0) {
        int32_t new_maxsize = *(int32_t*)config_value;
        if (new_maxsize < 0 || new_maxsize > MAXIMUM_MAX_COLL_SIZE) {
            /* -1 means the engine defined MAXIMUM_MAX_COLL_SIZE */
            new_maxsize = MAXIMUM_MAX_COLL_SIZE;
        }
        /* It can be only increased */
        pthread_mutex_lock(&engine->cache_lock);
        if (new_maxsize > engine->config.max_list_size) {
            engine->config.max_list_size = new_maxsize;
        } else {
            ret = ENGINE_EBADVALUE;
        }
        pthread_mutex_unlock(&engine->cache_lock);
    }
    else if (strcmp(config_key, "max_set_size") == 0) {
        int32_t new_maxsize = *(int32_t*)config_value;
        if (new_maxsize < 0 || new_maxsize > MAXIMUM_MAX_COLL_SIZE) {
            /* -1 means the engine defined MAXIMUM_MAX_COLL_SIZE */
            new_maxsize = MAXIMUM_MAX_COLL_SIZE;
        }
        /* It can be only increased */
        pthread_mutex_lock(&engine->cache_lock);
        if (new_maxsize > engine->config.max_set_size) {
            engine->config.max_set_size = new_maxsize;
        } else {
            ret = ENGINE_EBADVALUE;
        }
        pthread_mutex_unlock(&engine->cache_lock);
    }
    else if (strcmp(config_key, "max_map_size") == 0) {
        int32_t new_maxsize = *(int32_t*)config_value;
        if (new_maxsize < 0 || new_maxsize > MAXIMUM_MAX_COLL_SIZE) {
            /* -1 means the engine defined MAXIMUM_MAX_COLL_SIZE */
            new_maxsize = MAXIMUM_MAX_COLL_SIZE;
        }
        /* It can be only increased */
        pthread_mutex_lock(&engine->cache_lock);
        if (new_maxsize > engine->config.max_map_size) {
            engine->config.max_map_size = new_maxsize;
        } else {
            ret = ENGINE_EBADVALUE;
        }
        pthread_mutex_unlock(&engine->cache_lock);
    }
    else if (strcmp(config_key, "max_btree_size") == 0) {
        int32_t new_maxsize = *(int32_t*)config_value;
        if (new_maxsize < 0 || new_maxsize > MAXIMUM_MAX_COLL_SIZE) {
            /* -1 means the engine defined MAXIMUM_MAX_COLL_SIZE */
            new_maxsize = MAXIMUM_MAX_COLL_SIZE;
        }
        /* It can be only increased */
        pthread_mutex_lock(&engine->cache_lock);
        if (new_maxsize > engine->config.max_btree_size) {
            engine->config.max_btree_size = new_maxsize;
        } else {
            ret = ENGINE_EBADVALUE;
        }
        pthread_mutex_unlock(&engine->cache_lock);
    }
    else if (strcmp(config_key, "max_element_bytes") == 0) {
        uint32_t new_maxelembytes = *(uint32_t*)config_value;
        pthread_mutex_lock(&engine->cache_lock);
        if (new_maxelembytes >= MINIMUM_MAX_ELEMENT_BYTES &&
            new_maxelembytes <= MAXIMUM_MAX_ELEMENT_BYTES) {
            engine->config.max_element_bytes = new_maxelembytes;
        } else {
            ret = ENGINE_EBADVALUE;
        }
        pthread_mutex_unlock(&engine->cache_lock);
    }
    else if (strcmp(config_key, "scrub_count") == 0) {
        uint32_t new_scrubcount = *(uint32_t*)config_value;
        pthread_mutex_lock(&engine->cache_lock);
        if (new_scrubcount >= MINIMUM_SCRUB_COUNT &&
            new_scrubcount <= MAXIMUM_SCRUB_COUNT) {
            engine->config.scrub_count = new_scrubcount;
        } else {
            ret = ENGINE_EBADVALUE;
        }
        pthread_mutex_unlock(&engine->cache_lock);
    }
    else if (strcmp(config_key, "verbosity") == 0) {
        pthread_mutex_lock(&engine->cache_lock);
        engine->config.verbose = *(size_t*)config_value;
        pthread_mutex_unlock(&engine->cache_lock);
    }
    else {
        ret = ENGINE_ENOTSUP;
    }
    return ret;
}

/*
 * Unknown Command API
 */

static protocol_binary_response_status
scrub_cmd(struct default_engine *e, protocol_binary_request_header *request,
          const char **msg)
{
    bool res; /* true or false */
    if (request->request.opcode == PROTOCOL_BINARY_CMD_SCRUB) {
        res = item_start_scrub(e, SCRUB_MODE_NORMAL, false);
    } else { /* PROTOCOL_BINARY_CMD_SCRUB_STALE */
#ifdef ENABLE_CLUSTER_AWARE
        if (! e->server.core->is_zk_integrated())
#endif
        {
            return PROTOCOL_BINARY_RESPONSE_NOT_SUPPORTED;
        }
        res = item_start_scrub(e, SCRUB_MODE_STALE, false);
    }
    return (res) ? PROTOCOL_BINARY_RESPONSE_SUCCESS : PROTOCOL_BINARY_RESPONSE_EBUSY;
}

static protocol_binary_response_status
set_vbucket(struct default_engine *e, protocol_binary_request_header *request,
            const char **msg)
{
    protocol_binary_request_no_extras *req =
        (protocol_binary_request_no_extras*)request;
    assert(req);

    char keyz[32];
    char valz[32];

    // Read the key.
    int keylen = ntohs(req->message.header.request.keylen);
    if (keylen >= (int)sizeof(keyz)) {
        *msg = "Key is too large.";
        return PROTOCOL_BINARY_RESPONSE_EINVAL;
    }
    memcpy(keyz, ((char*)request) + sizeof(req->message.header), keylen);
    keyz[keylen] = 0x00;

    // Read the value.
    size_t bodylen = ntohl(req->message.header.request.bodylen)
        - ntohs(req->message.header.request.keylen);
    if (bodylen >= sizeof(valz)) {
        *msg = "Value is too large.";
        return PROTOCOL_BINARY_RESPONSE_EINVAL;
    }
    memcpy(valz, (char*)request + sizeof(req->message.header)
           + keylen, bodylen);
    valz[bodylen] = 0x00;

    protocol_binary_response_status rv = PROTOCOL_BINARY_RESPONSE_SUCCESS;
    *msg = "Configured";

    enum vbucket_state state;
    if (strcmp(valz, "active") == 0) {
        state = VBUCKET_STATE_ACTIVE;
    } else if(strcmp(valz, "replica") == 0) {
        state = VBUCKET_STATE_REPLICA;
    } else if(strcmp(valz, "pending") == 0) {
        state = VBUCKET_STATE_PENDING;
    } else if(strcmp(valz, "dead") == 0) {
        state = VBUCKET_STATE_DEAD;
    } else {
        *msg = "Invalid state.";
        return PROTOCOL_BINARY_RESPONSE_EINVAL;
    }

    uint32_t vbucket = 0;
    if (!safe_strtoul(keyz, &vbucket) || vbucket > NUM_VBUCKETS) {
        *msg = "Value out of range.";
        rv = PROTOCOL_BINARY_RESPONSE_EINVAL;
    } else {
        set_vbucket_state(e, (uint16_t)vbucket, state);
    }

    return rv;
}

static protocol_binary_response_status
get_vbucket(struct default_engine *e, protocol_binary_request_header *request,
            const char **msg)
{
    protocol_binary_request_no_extras *req =
        (protocol_binary_request_no_extras*)request;
    assert(req);

    char keyz[8]; // stringy 2^16 int

    // Read the key.
    int keylen = ntohs(req->message.header.request.keylen);
    if (keylen >= (int)sizeof(keyz)) {
        *msg   = "Key is too large.";
        return PROTOCOL_BINARY_RESPONSE_EINVAL;
    }
    memcpy(keyz, ((char*)request) + sizeof(req->message.header), keylen);
    keyz[keylen] = 0x00;

    protocol_binary_response_status rv = PROTOCOL_BINARY_RESPONSE_SUCCESS;

    uint32_t vbucket = 0;
    if (!safe_strtoul(keyz, &vbucket) || vbucket > NUM_VBUCKETS) {
        *msg = "Value out of range.";
        rv = PROTOCOL_BINARY_RESPONSE_EINVAL;
    } else {
        *msg = vbucket_state_name(get_vbucket_state(e, (uint16_t)vbucket));
    }

    return rv;
}

static protocol_binary_response_status
rm_vbucket(struct default_engine *e, protocol_binary_request_header *request,
           const char **msg)
{
    protocol_binary_request_no_extras *req =
        (protocol_binary_request_no_extras*)request;
    assert(req);

    char keyz[8]; // stringy 2^16 int

    // Read the key.
    int keylen = ntohs(req->message.header.request.keylen);
    if (keylen >= (int)sizeof(keyz)) {
        *msg = "Key is too large.";
        return PROTOCOL_BINARY_RESPONSE_EINVAL;
    }
    memcpy(keyz, ((char*)request) + sizeof(req->message.header), keylen);
    keyz[keylen] = 0x00;

    protocol_binary_response_status rv = PROTOCOL_BINARY_RESPONSE_SUCCESS;

    uint32_t vbucket = 0;
    if (!safe_strtoul(keyz, &vbucket) || vbucket > NUM_VBUCKETS) {
        *msg = "Value out of range.";
        rv = PROTOCOL_BINARY_RESPONSE_EINVAL;
    } else {
        set_vbucket_state(e, (uint16_t)vbucket, VBUCKET_STATE_DEAD);
    }

    assert(msg);
    return rv;
}

static ENGINE_ERROR_CODE
default_unknown_command(ENGINE_HANDLE* handle, const void* cookie,
                        protocol_binary_request_header *request,
                        ADD_RESPONSE response)
{
    struct default_engine* e = get_handle(handle);

    bool handled = true;
    const char *msg = NULL;
    protocol_binary_response_status res = PROTOCOL_BINARY_RESPONSE_UNKNOWN_COMMAND;

    switch(request->request.opcode) {
    case PROTOCOL_BINARY_CMD_SCRUB:
    case PROTOCOL_BINARY_CMD_SCRUB_STALE:
        res = scrub_cmd(e, request, &msg);
        break;
    case CMD_DEL_VBUCKET:
        res = rm_vbucket(e, request, &msg);
        break;
    case CMD_SET_VBUCKET:
        res = set_vbucket(e, request, &msg);
        break;
    case CMD_GET_VBUCKET:
        res = get_vbucket(e, request, &msg);
        break;
    default:
        handled = false;
        break;
    }

    bool sent = false;
    if (handled) {
        size_t msg_size = msg ? strlen(msg) : 0;
        sent = response(msg, (uint16_t)msg_size, NULL, 0, NULL, 0,
                        PROTOCOL_BINARY_RAW_BYTES,
                        (uint16_t)res, 0, cookie);
    } else {
        sent = response(NULL, 0, NULL, 0, NULL, 0,
                        PROTOCOL_BINARY_RAW_BYTES,
                        PROTOCOL_BINARY_RESPONSE_UNKNOWN_COMMAND, 0, cookie);
    }

    if (sent) {
        return ENGINE_SUCCESS;
    } else {
        return ENGINE_FAILED;
    }
}

static ENGINE_ERROR_CODE
default_scrub_stale(ENGINE_HANDLE* handle)
{
    struct default_engine* e = get_handle(handle);
    int res = item_start_scrub(e, SCRUB_MODE_STALE, true);
    return (res) ? ENGINE_SUCCESS : ENGINE_FAILED;
}

/* Item/Elem Info */

static bool
get_item_info(ENGINE_HANDLE *handle, const void *cookie,
              const item* item, item_info *item_info)
{
    hash_item* it = (hash_item*)item;

    item_info->cas = item_get_cas(it);
    item_info->flags = it->flags;
    item_info->exptime = it->exptime;
    item_info->clsid = it->slabs_clsid;
    item_info->nkey = it->nkey;
    item_info->nbytes = it->nbytes;
    item_info->nvalue = it->nbytes;
    item_info->naddnl = 0;
    item_info->key = item_get_key(it);
    item_info->value = item_get_data(it);
    item_info->addnl = NULL;
    return true;
}

static void
get_elem_info(ENGINE_HANDLE *handle, const void *cookie,
              const int type, /* collection type */
              const eitem* eitem, eitem_info *elem_info)
{
    if (type == ITEM_TYPE_LIST) {
        list_elem_item *elem = (list_elem_item*)eitem;
        elem_info->nbytes = elem->nbytes;
        elem_info->nvalue = elem->nbytes;
        elem_info->naddnl = 0;
        elem_info->value = elem->value;
        elem_info->addnl = NULL;
    }
    else if (type == ITEM_TYPE_SET) {
        set_elem_item *elem = (set_elem_item*)eitem;
        elem_info->nbytes = elem->nbytes;
        elem_info->nvalue = elem->nbytes;
        elem_info->naddnl = 0;
        elem_info->value = elem->value;
        elem_info->addnl = NULL;
    }
    else if (type == ITEM_TYPE_MAP) {
        map_elem_item *elem = (map_elem_item*)eitem;
        elem_info->nscore = elem->nfield;
        elem_info->nbytes = elem->nbytes;
        elem_info->nvalue = elem->nbytes;
        elem_info->naddnl = 0;
        elem_info->score = elem->data;
        elem_info->value = (const char*)elem->data + elem->nfield;
        elem_info->addnl = NULL;
    }
    else if (type == ITEM_TYPE_BTREE) {
        btree_elem_item *elem = (btree_elem_item*)eitem;
        elem_info->nscore = elem->nbkey;
        elem_info->neflag = elem->neflag;
        elem_info->nbytes = elem->nbytes;
        elem_info->nvalue = elem->nbytes;
        elem_info->naddnl = 0;
        elem_info->score = elem->data;
        if (elem->neflag > 0) {
            elem_info->eflag = elem->data
                             + (elem->nbkey==0 ? sizeof(uint64_t) : elem->nbkey);
            elem_info->value = (const char*)elem_info->eflag + elem->neflag;
        } else {
            elem_info->eflag = NULL;
            elem_info->value = (const char*)elem->data
                             + (elem->nbkey==0 ? sizeof(uint64_t) : elem->nbkey);
        }
        elem_info->addnl = NULL;
    }
}

ENGINE_ERROR_CODE
create_instance(uint64_t interface, GET_SERVER_API get_server_api,
                ENGINE_HANDLE **handle)
{
    SERVER_HANDLE_V1 *api = get_server_api();
    if (interface != 1 || api == NULL) {
        return ENGINE_ENOTSUP;
    }

    struct default_engine *engine = malloc(sizeof(*engine));
    if (engine == NULL) {
        return ENGINE_ENOMEM;
    }

    struct default_engine default_engine = {
      .engine = {
         .interface = {
            .interface = 1
         },
         /* Engine API */
         .get_info          = default_get_info,
         .initialize        = default_initialize,
         .destroy           = default_destroy,
         /* Item API */
         .allocate          = default_item_allocate,
#ifdef RM_ITEM_REFCNT
         .free              = default_item_free,
#endif
         .remove            = default_item_delete,
         .release           = default_item_release,
         .get               = default_get,
         .store             = default_store,
         .arithmetic        = default_arithmetic,
         .flush             = default_flush,
         /* LIST Collection API */
         .list_struct_create = default_list_struct_create,
         .list_elem_alloc   = default_list_elem_alloc,
         .list_elem_free    = default_list_elem_free,
         .list_elem_release = default_list_elem_release,
         .list_elem_insert  = default_list_elem_insert,
         .list_elem_delete  = default_list_elem_delete,
         .list_elem_get     = default_list_elem_get,
         /* SET Colleciton API */
         .set_struct_create = default_set_struct_create,
         .set_elem_alloc    = default_set_elem_alloc,
         .set_elem_free     = default_set_elem_free,
         .set_elem_release  = default_set_elem_release,
         .set_elem_insert   = default_set_elem_insert,
         .set_elem_delete   = default_set_elem_delete,
         .set_elem_exist    = default_set_elem_exist,
         .set_elem_get      = default_set_elem_get,
         /* MAP Collection API */
         .map_struct_create = default_map_struct_create,
         .map_elem_alloc    = default_map_elem_alloc,
         .map_elem_free     = default_map_elem_free,
         .map_elem_release  = default_map_elem_release,
         .map_elem_insert   = default_map_elem_insert,
         .map_elem_update   = default_map_elem_update,
         .map_elem_delete   = default_map_elem_delete,
         .map_elem_get      = default_map_elem_get,
         /* B+Tree Collection API */
         .btree_struct_create = default_btree_struct_create,
         .btree_elem_alloc   = default_btree_elem_alloc,
         .btree_elem_free    = default_btree_elem_free,
         .btree_elem_release = default_btree_elem_release,
         .btree_elem_insert  = default_btree_elem_insert,
         .btree_elem_update  = default_btree_elem_update,
         .btree_elem_delete  = default_btree_elem_delete,
         .btree_elem_arithmetic  = default_btree_elem_arithmetic,
         .btree_elem_get     = default_btree_elem_get,
         .btree_elem_count   = default_btree_elem_count,
         .btree_posi_find    = default_btree_posi_find,
         .btree_posi_find_with_get = default_btree_posi_find_with_get,
         .btree_elem_get_by_posi = default_btree_elem_get_by_posi,
#ifdef SUPPORT_BOP_SMGET
#ifdef JHPARK_OLD_SMGET_INTERFACE
         .btree_elem_smget_old = default_btree_elem_smget_old,
#endif
         .btree_elem_smget   = default_btree_elem_smget,
#endif
         /* Attributes API */
         .getattr          = default_getattr,
         .setattr          = default_setattr,
         /* Stats API */
         .get_stats        = default_get_stats,
         .reset_stats      = default_reset_stats,
         .get_prefix_stats = default_get_prefix_stats,
         /* Dump API */
         .cachedump        = default_cachedump,
         .dump             = default_dump,
#ifdef ENABLE_PERSISTENCE_02_SNAPSHOT_COMMAND
         .snapshot         = default_snapshot,
#endif
         /* Config API */
         .set_config       = default_set_config,
         /* Unknown Command API */
         .unknown_command  = default_unknown_command,
         /* Scrub stale API */
         .scrub_stale      = default_scrub_stale,
         /* Info API */
         .get_item_info    = get_item_info,
         .get_elem_info    = get_elem_info
      },
      .server = *api,
      .get_server_api = get_server_api,
      .initialized = true,
      .prefix = {
         .tot_prefix_items = 0,
      },
      .assoc = {
         .hashpower = 17, /* (1<<17) => 128K hash size */
      },
      .slabs = {
         .lock = PTHREAD_MUTEX_INITIALIZER
      },
      .cache_lock = PTHREAD_MUTEX_INITIALIZER,
      .config = {
         .use_cas = true,
         .verbose = 0,
         .oldest_live = 0,
         .evict_to_free = true,
         .num_threads = 0,
         .maxbytes = 64 * 1024 * 1024,
         .sticky_limit = 0,
         .preallocate = false,
         .factor = 1.25,
         .chunk_size = 48,
         .item_size_max= 1024 * 1024,
<<<<<<< HEAD
         .max_list_size = 50000,
         .max_set_size = 50000,
         .max_map_size = 50000,
         .max_btree_size = 50000,
         .max_element_bytes = MAX_ELEMENT_BYTES_DFT,
#ifdef ENABLE_PERSISTENCE
         .use_persistence = false,
         .async_logging = false, /* default, sync logging */
         .data_path = NULL,
         .logs_path = NULL,
         .chkpt_interval_pct_snapshot = 100,
         .chkpt_interval_min_logsize = 256,
#endif
=======
         .max_list_size = DEFAULT_MAX_LIST_SIZE,
         .max_set_size = DEFAULT_MAX_SET_SIZE,
         .max_map_size = DEFAULT_MAX_MAP_SIZE,
         .max_btree_size = DEFAULT_MAX_BTREE_SIZE,
         .max_element_bytes = DEFAULT_MAX_ELEMENT_BYTES,
         .scrub_count = DEFAULT_SCRUB_COUNT,
>>>>>>> fda119ca
         .prefix_delimiter = ':',
       },
      .stats = {
         .lock = PTHREAD_MUTEX_INITIALIZER,
      },
      .scrubber = {
         .lock = PTHREAD_MUTEX_INITIALIZER,
         .enabled = true,
         .running = false,
      },
      .dumper = {
         .lock = PTHREAD_MUTEX_INITIALIZER,
         .running = false,
      },
      .info.engine_info = {
           .description = "Default engine v0.1",
           .num_features = 1,
           .features = {
               [0].feature = ENGINE_FEATURE_LRU
           }
       }
    };

    *engine = default_engine;

    *handle = (ENGINE_HANDLE*)&engine->engine;
    return ENGINE_SUCCESS;
}<|MERGE_RESOLUTION|>--- conflicted
+++ resolved
@@ -113,7 +113,48 @@
 
 static int check_configuration(struct engine_config *conf)
 {
-<<<<<<< HEAD
+    if (conf->max_list_size < MINIMUM_MAX_COLL_SIZE ||
+        conf->max_list_size > MAXIMUM_MAX_COLL_SIZE) {
+        logger->log(EXTENSION_LOG_WARNING, NULL,
+                "default engine: max_list_size(%u) is out of range(%u~%u).\n",
+                conf->max_list_size, MINIMUM_MAX_COLL_SIZE, MAXIMUM_MAX_COLL_SIZE);
+        return -1;
+    }
+    if (conf->max_set_size < MINIMUM_MAX_COLL_SIZE ||
+        conf->max_set_size > MAXIMUM_MAX_COLL_SIZE) {
+        logger->log(EXTENSION_LOG_WARNING, NULL,
+                "default engine: max_set_size(%u) is out of range(%u~%u).\n",
+                conf->max_set_size, MINIMUM_MAX_COLL_SIZE, MAXIMUM_MAX_COLL_SIZE);
+        return -1;
+    }
+    if (conf->max_map_size < MINIMUM_MAX_COLL_SIZE ||
+        conf->max_map_size > MAXIMUM_MAX_COLL_SIZE) {
+        logger->log(EXTENSION_LOG_WARNING, NULL,
+                "default engine: max_map_size(%u) is out of range(%u~%u).\n",
+                conf->max_map_size, MINIMUM_MAX_COLL_SIZE, MAXIMUM_MAX_COLL_SIZE);
+        return -1;
+    }
+    if (conf->max_btree_size < MINIMUM_MAX_COLL_SIZE ||
+        conf->max_btree_size > MAXIMUM_MAX_COLL_SIZE) {
+        logger->log(EXTENSION_LOG_WARNING, NULL,
+                "default engine: max_btree_size(%u) is out of range(%u~%u).\n",
+                conf->max_btree_size, MINIMUM_MAX_COLL_SIZE, MAXIMUM_MAX_COLL_SIZE);
+        return -1;
+    }
+    if (conf->max_element_bytes < MINIMUM_MAX_ELEMENT_BYTES ||
+        conf->max_element_bytes > MAXIMUM_MAX_ELEMENT_BYTES) {
+        logger->log(EXTENSION_LOG_WARNING, NULL,
+                "default engine: max_element_bytes(%u) is out of range(%u~%u).\n",
+                conf->max_element_bytes, MINIMUM_MAX_ELEMENT_BYTES, MAXIMUM_MAX_ELEMENT_BYTES);
+        return -1;
+    }
+    if (conf->scrub_count < MINIMUM_SCRUB_COUNT ||
+        conf->scrub_count > MAXIMUM_SCRUB_COUNT) {
+        logger->log(EXTENSION_LOG_WARNING, NULL,
+                "default engine: scrub_count(%u) is out of range(%u~%u).\n",
+                conf->scrub_count, MINIMUM_SCRUB_COUNT, MAXIMUM_SCRUB_COUNT);
+        return -1;
+    }
 #ifdef ENABLE_PERSISTENCE
     if (conf->use_persistence) {
         /* check data & logs directory path. */
@@ -141,51 +182,7 @@
         conf->chkpt_interval_min_logsize = conf->chkpt_interval_min_logsize * 1024 * 1024; /* MB to B */
     }
 #endif
-=======
-    if (conf->max_list_size < MINIMUM_MAX_COLL_SIZE ||
-        conf->max_list_size > MAXIMUM_MAX_COLL_SIZE) {
-        logger->log(EXTENSION_LOG_WARNING, NULL,
-                "default engine: max_list_size(%u) is out of range(%u~%u).\n",
-                conf->max_list_size, MINIMUM_MAX_COLL_SIZE, MAXIMUM_MAX_COLL_SIZE);
-        return -1;
-    }
-    if (conf->max_set_size < MINIMUM_MAX_COLL_SIZE ||
-        conf->max_set_size > MAXIMUM_MAX_COLL_SIZE) {
-        logger->log(EXTENSION_LOG_WARNING, NULL,
-                "default engine: max_set_size(%u) is out of range(%u~%u).\n",
-                conf->max_set_size, MINIMUM_MAX_COLL_SIZE, MAXIMUM_MAX_COLL_SIZE);
-        return -1;
-    }
-    if (conf->max_map_size < MINIMUM_MAX_COLL_SIZE ||
-        conf->max_map_size > MAXIMUM_MAX_COLL_SIZE) {
-        logger->log(EXTENSION_LOG_WARNING, NULL,
-                "default engine: max_map_size(%u) is out of range(%u~%u).\n",
-                conf->max_map_size, MINIMUM_MAX_COLL_SIZE, MAXIMUM_MAX_COLL_SIZE);
-        return -1;
-    }
-    if (conf->max_btree_size < MINIMUM_MAX_COLL_SIZE ||
-        conf->max_btree_size > MAXIMUM_MAX_COLL_SIZE) {
-        logger->log(EXTENSION_LOG_WARNING, NULL,
-                "default engine: max_btree_size(%u) is out of range(%u~%u).\n",
-                conf->max_btree_size, MINIMUM_MAX_COLL_SIZE, MAXIMUM_MAX_COLL_SIZE);
-        return -1;
-    }
-    if (conf->max_element_bytes < MINIMUM_MAX_ELEMENT_BYTES ||
-        conf->max_element_bytes > MAXIMUM_MAX_ELEMENT_BYTES) {
-        logger->log(EXTENSION_LOG_WARNING, NULL,
-                "default engine: max_element_bytes(%u) is out of range(%u~%u).\n",
-                conf->max_element_bytes, MINIMUM_MAX_ELEMENT_BYTES, MAXIMUM_MAX_ELEMENT_BYTES);
-        return -1;
-    }
-    if (conf->scrub_count < MINIMUM_SCRUB_COUNT ||
-        conf->scrub_count > MAXIMUM_SCRUB_COUNT) {
-        logger->log(EXTENSION_LOG_WARNING, NULL,
-                "default engine: scrub_count(%u) is out of range(%u~%u).\n",
-                conf->scrub_count, MINIMUM_SCRUB_COUNT, MAXIMUM_SCRUB_COUNT);
-        return -1;
-    }
-
->>>>>>> fda119ca
+
     return 0;
 }
 
@@ -241,9 +238,11 @@
               .datatype = DT_UINT32,
               .value.dt_uint32 = &se->config.max_btree_size },
             { .key = "max_element_bytes",
-<<<<<<< HEAD
-              .datatype = DT_SIZE,
-              .value.dt_size = &se->config.max_element_bytes },
+              .datatype = DT_UINT32,
+              .value.dt_uint32 = &se->config.max_element_bytes },
+            { .key = "scrub_count",
+              .datatype = DT_UINT32,
+              .value.dt_uint32 = &se->config.scrub_count},
 #ifdef ENABLE_PERSISTENCE
             { .key = "use_persistence",
               .datatype = DT_BOOL,
@@ -264,13 +263,6 @@
               .datatype = DT_SIZE,
               .value.dt_size = &se->config.chkpt_interval_min_logsize },
 #endif
-=======
-              .datatype = DT_UINT32,
-              .value.dt_uint32 = &se->config.max_element_bytes },
-            { .key = "scrub_count",
-              .datatype = DT_UINT32,
-              .value.dt_uint32 = &se->config.scrub_count},
->>>>>>> fda119ca
             { .key = "ignore_vbucket",
               .datatype = DT_BOOL,
               .value.dt_bool = &se->config.ignore_vbucket },
@@ -1839,12 +1831,12 @@
          .factor = 1.25,
          .chunk_size = 48,
          .item_size_max= 1024 * 1024,
-<<<<<<< HEAD
-         .max_list_size = 50000,
-         .max_set_size = 50000,
-         .max_map_size = 50000,
-         .max_btree_size = 50000,
-         .max_element_bytes = MAX_ELEMENT_BYTES_DFT,
+         .max_list_size = DEFAULT_MAX_LIST_SIZE,
+         .max_set_size = DEFAULT_MAX_SET_SIZE,
+         .max_map_size = DEFAULT_MAX_MAP_SIZE,
+         .max_btree_size = DEFAULT_MAX_BTREE_SIZE,
+         .max_element_bytes = DEFAULT_MAX_ELEMENT_BYTES,
+         .scrub_count = DEFAULT_SCRUB_COUNT,
 #ifdef ENABLE_PERSISTENCE
          .use_persistence = false,
          .async_logging = false, /* default, sync logging */
@@ -1853,14 +1845,6 @@
          .chkpt_interval_pct_snapshot = 100,
          .chkpt_interval_min_logsize = 256,
 #endif
-=======
-         .max_list_size = DEFAULT_MAX_LIST_SIZE,
-         .max_set_size = DEFAULT_MAX_SET_SIZE,
-         .max_map_size = DEFAULT_MAX_MAP_SIZE,
-         .max_btree_size = DEFAULT_MAX_BTREE_SIZE,
-         .max_element_bytes = DEFAULT_MAX_ELEMENT_BYTES,
-         .scrub_count = DEFAULT_SCRUB_COUNT,
->>>>>>> fda119ca
          .prefix_delimiter = ':',
        },
       .stats = {
